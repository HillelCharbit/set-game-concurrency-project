package bguspl.set.ex;

import bguspl.set.Env;
import bguspl.set.ThreadLogger;

import java.util.List;
import java.util.Random;
import java.util.stream.Collectors;
import java.util.stream.IntStream;

/**
 * This class manages the dealer's threads and data
 */
public class Dealer implements Runnable {

    /**
     * The game environment object.
     */
    private final Env env;

    /**
     * Game entities.
     */
    private final Table table;
    private final Player[] players;

    /**
     * The list of card ids that are left in the dealer's deck.
     */
    private final List<Integer> deck;

    /**
     * True iff game should be terminated.
     */
    private volatile boolean terminate;

    /**
     * The time when the dealer needs to reshuffle the deck due to turn timeout.
     */
    private long reshuffleTime = Long.MAX_VALUE;

<<<<<<< HEAD
    private ThreadLogger[] playerThreads;
=======
    public Queue<Integer> PlayerQueue;

    private Thread dealerThread;

    public volatile boolean isFree;
>>>>>>> 97d45809

    public Dealer(Env env, Table table, Player[] players) {
        this.env = env;
        this.table = table;
        this.players = players;
        deck = IntStream.range(0, env.config.deckSize).boxed().collect(Collectors.toList());
        PlayerQueue = new LinkedList<>();
        isFree = true;
    }

    /**
     * The dealer thread starts here (main loop for the dealer thread).
     */
    @Override
    public void run() {
        dealerThread = Thread.currentThread();
        env.logger.info("thread " + Thread.currentThread().getName() + " starting.");
<<<<<<< HEAD
        createPlayerThreads();
=======
        for(Player p : players){
            Thread PlayerThread = new Thread(player);
            PlayerThread.start();
        }
>>>>>>> 97d45809
        while (!shouldFinish()) {
            placeCardsOnTable();
            timerLoop();
            updateTimerDisplay(false);
            removeAllCardsFromTable();
            for(Player p : players){
                p.removeAllTokens();
            }
            emptyPlayerQueue();
        }
        announceWinners();
        env.logger.info("thread " + Thread.currentThread().getName() + " terminated.");
    }

    /**
     * The inner loop of the dealer thread that runs as long as the countdown did not time out.
     */
    private void timerLoop() {
        while (!terminate && System.currentTimeMillis() < reshuffleTime) {
            sleepUntilWokenOrTimeout();
            updateTimerDisplay(false);
            removeCardsFromTable();
            placeCardsOnTable();
        }
    }

    /**
     * Called when the game should be terminated.
     */
    public void terminate() {
        // TODO implement
    }

    /**
     * Check if the game should be terminated or the game end conditions are met.
     *
     * @return true iff the game should be finished.
     */
    private boolean shouldFinish() {
        return terminate || env.util.findSets(deck, 1).size() == 0;
    }

    /**
     * Checks cards should be removed from the table and removes them.
     */
    private void removeCardsFromTable() {
        
    }

    /**
     * Check if any cards can be removed from the deck and placed on the table.
     */
    private void placeCardsOnTable() {
        Random randomSlot = new Random();
        Random randomCard = new Random();
        while (table.GetEmptySlots().size() > 0 && deck.size() > 0) {
            int slotIndex = randomSlot.nextInt(table.GetEmptySlots().size());
            int card = randomCard.nextInt(deck.size());
            table.placeCard(deck.get(card), table.GetEmptySlots().get(slotIndex));
            deck.remove(card);
        }
    }

    /**
     * Sleep for a fixed amount of time or until the thread is awakened for some purpose.
     */
    private void sleepUntilWokenOrTimeout() {
        // TODO implement
    }

    /**
     * Reset and/or update the countdown and the countdown display.
     */
    private void updateTimerDisplay(boolean reset) {
        // TODO implement        
    }

    /**
     * Returns all the cards from the table to the deck.
     */
    private void removeAllCardsFromTable() {
        Random randomSlot = new Random();
        while (table.GetEmptySlots().size() > 0) {
            int slot = randomSlot.nextInt(table.getTableSize());
            deck.add(table.getCard(slot));
            table.removeCard(slot);
        }
    }

    /**
     * Check who is/are the winner/s and displays them.
     */
    private void announceWinners() {
        // TODO implement
    }

<<<<<<< HEAD
    private void createPlayerThreads() {
        playerThreads = new ThreadLogger[players.length];
        for (int i = 0; i < players.length; i++) {
            playerThreads[i] = new ThreadLogger(players[i], "Player's ID: " + players[i].id, env.logger);
            playerThreads[i].startWithLog();
=======
    emptyPlayerQueue(){
        while(!PlayerQueue.isEmpty() && !terminate){
            sinchronized(Players[PlayerQueue.peek()]){
                Players[playersQueue.remove()].notifyAll();
            }
>>>>>>> 97d45809
        }
    }
}<|MERGE_RESOLUTION|>--- conflicted
+++ resolved
@@ -39,15 +39,7 @@
      */
     private long reshuffleTime = Long.MAX_VALUE;
 
-<<<<<<< HEAD
     private ThreadLogger[] playerThreads;
-=======
-    public Queue<Integer> PlayerQueue;
-
-    private Thread dealerThread;
-
-    public volatile boolean isFree;
->>>>>>> 97d45809
 
     public Dealer(Env env, Table table, Player[] players) {
         this.env = env;
@@ -65,14 +57,7 @@
     public void run() {
         dealerThread = Thread.currentThread();
         env.logger.info("thread " + Thread.currentThread().getName() + " starting.");
-<<<<<<< HEAD
         createPlayerThreads();
-=======
-        for(Player p : players){
-            Thread PlayerThread = new Thread(player);
-            PlayerThread.start();
-        }
->>>>>>> 97d45809
         while (!shouldFinish()) {
             placeCardsOnTable();
             timerLoop();
@@ -169,19 +154,11 @@
         // TODO implement
     }
 
-<<<<<<< HEAD
     private void createPlayerThreads() {
         playerThreads = new ThreadLogger[players.length];
         for (int i = 0; i < players.length; i++) {
             playerThreads[i] = new ThreadLogger(players[i], "Player's ID: " + players[i].id, env.logger);
             playerThreads[i].startWithLog();
-=======
-    emptyPlayerQueue(){
-        while(!PlayerQueue.isEmpty() && !terminate){
-            sinchronized(Players[PlayerQueue.peek()]){
-                Players[playersQueue.remove()].notifyAll();
-            }
->>>>>>> 97d45809
         }
     }
 }